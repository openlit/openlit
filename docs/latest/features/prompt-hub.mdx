--- conflicted
+++ resolved
@@ -39,52 +39,6 @@
       <img src="/images/docs-prompt-hub-details.png" />
     </Frame>
   </Step>
-<<<<<<< HEAD
-    <Step title="Get prompt via sdk">
-    <Tabs>
-        <Tab title="Python">
-           ```python
-            from openlit import Openlit  # Import the Openlit SDK
-
-            response = openlit.get_prompt(
-              name="prompt_name",         # Fetch the prompt by name
-              should_compile=True,               # Compile the prompt with provided variables
-              variables={
-                "name": "John",           # Pass variables for prompt compilation
-              }
-            )
-
-            print(response)               # Print or process the fetched and compiled prompt
-           ```
-        </Tab>
-        <Tab title="Typescript">
-           ```typescript
-            import Openlit from 'openlit'; // Import the Openlit SDK
-
-            const response = await Openlit.getPrompts({
-              name: "prompt_1",     // Fetch the prompt by name
-              shouldCompile: true,                 // Compile the prompt with provided variables
-              variables: {
-                name: "John",                // Pass variables for prompt compilation
-              }
-            });
-
-            console.log(response);           // Print or process the fetched and compiled prompt
-             
-           ```
-
-           ```shell
-            {
-              err: null,
-              res: {
-                  promptId: '88c4cbcd-87f9-4957-a37b-b41066e17471',
-                  name: 'prompt_1',
-                  version: '3.3.3',
-                  tags: [ 'user', 'greeting' ],
-                  metaProperties: { model: 'gpt4' },
-                  prompt: 'Hello {{name}}, how are you today?',
-                  compiledPrompt: 'Hello John, how are you today?'
-=======
   <Step title="Retrieve the Prompt">
     <Steps>
       <Step title="Create an API Key">
@@ -108,7 +62,7 @@
                 url="http://127.0.0.1:3000", 
                 api_key="_OPENLIT_API_KEY",  
                 name="prompt_name",          
-                compiled=True,                
+                should_compile=True,                
                 variables={
                   "name": "John",            
                 },
@@ -129,7 +83,6 @@
                     prompt: 'Hello {{name}}, how are you today?',
                     compiledPrompt: 'Hello John, how are you today?'
                 }
->>>>>>> 660bbb0c
               }
               ```
               ### SDK Parameters
@@ -143,7 +96,7 @@
               | `name`            | Sets the name to fetch a unique prompt. Use this or `prompt_id`.                                                                    |
               | `prompt_id`       | Sets the ID to fetch a unique prompt. Use this or `name`. Optional                                                                 |
               | `version`         | Set to `True` to get the prompt with variable substitution.. Optional                                                              |
-              | `compiled`        | Boolean value that compiles the prompt using the provided variables. Optional                                                      |
+              | `shouldCompile`        | Boolean value that compiles the prompt using the provided variables. Optional                                                      |
               | `variables`       | Sets the variables for prompt compilation. Optional                                                                                |
               | `meta_properties` | Sets the meta-properties for storing in the prompt's access history metadata. Optional                                             |
 
@@ -156,7 +109,7 @@
 
               const response = await Openlit.getPrompts({
                 name: "prompt_name",     // Fetch the prompt by name
-                compile: true,                 // Compile the prompt with provided variables
+                shouldCompile: true,                 // Compile the prompt with provided variables
                 variables: {
                   name: "John",                // Pass variables for prompt compilation
                 }
@@ -190,21 +143,10 @@
               | `name`           | Sets the name to fetch a unique prompt. Use this or `promptId`.                                                                    |
               | `promptId`       | Sets the ID to fetch a unique prompt. Use this or `name`. Optional                                                                 |
               | `version`        | Sets the version to retrieve a specific prompt. Optional                                                                           | 
-              | `compile`        | Boolean value that compiles the prompt using the provided variables. Optional                                                      |
+              | `shouldCompile`        | Boolean value that compiles the prompt using the provided variables. Optional                                                      |
               | `variables`      | Sets the variables for prompt compilation. Optional                                                                                | 
               | `metaProperties` | Sets the meta-properties for storing in the prompt's access history metadata.                                                      | 
 
-<<<<<<< HEAD
-| Parameter         | Description                                                                                                                                                          |
-| ----------------- | -------------------------------------------------------------------------------------------------------------------------------------------------------------------- |
-| `url`      | The SDK uses this key to look for the Openlit URL. If not provided, it defaults to the environment variable `OPENLIT_URL` or `http://127.0.0.1:3000`. This is optional.|
-| `name`      | This key is used to fetch a unique prompt by name. You can use either `name` or `promptId`. This is optional.                                                    |
-| `promptId`        | This key is used to fetch a unique prompt by its ID. You can use either `promptId` or `name`. This is optional.                                                  |
-| `version`         | This key is used to fetch a specific version of the prompt. This is optional.                                                                                          |
-| `shouldCompile`         | This key is used to check whether the prompt is required to be compiled with the passed variables. This is optional.                                                                             |
-| `variables`       | This key is used to pass variables to compile the prompt. This is optional.                                                                                            |
-| `metaProperties`  | This key is used to pass meta-properties that will be stored in the metadata of the prompt access history. This is optional.                                            |
-=======
           </Tab>
           <Tab title="API">
             To retrieve the prompt via an API request, Refer to the [**GET Prompt**](/latest/api-reference/endpoint/prompt-hub/get) API Reference Documentation.
@@ -213,5 +155,4 @@
       </Step>
     </Steps>
   </Step>
-</Steps>
->>>>>>> 660bbb0c
+</Steps>
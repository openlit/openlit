[tool.poetry]
name = "openlit"
<<<<<<< HEAD
version = "1.35.6"
=======
version = "1.35.8"
>>>>>>> 30fd2820
description = "OpenTelemetry-native Auto instrumentation library for monitoring LLM Applications and GPUs, facilitating the integration of observability into your GenAI-driven projects"
authors = ["OpenLIT"]
license = "Apache-2.0"
repository = "https://github.com/openlit/openlit/tree/main/openlit/python"
readme = "README.md"
homepage = "https://github.com/openlit/openlit/tree/main/openlit/python"
keywords = ["OpenTelemetry", "otel", "otlp","llm", "tracing", "openai", "anthropic", "claude", "cohere", "llm monitoring", "observability", "monitoring", "gpt", "Generative AI", "chatGPT", "gpu"]

packages = [
  { include = "openlit", from = "src" }
]

[tool.poetry.dependencies]
python = "^3.9.0"
requests = "^2.26.0"
schedule = "^1.2.2"
pydantic = "^2.0.0"
xmltodict = ">=0.13.0,<1.0.0"
boto3 = "^1.34.0"
botocore = "^1.34.0"
opentelemetry-api = "^1.30.0"
opentelemetry-sdk = "^1.30.0"
opentelemetry-exporter-otlp = "^1.30.0"
opentelemetry-instrumentation = ">=0.52b0,<1.0.0"
# Official OpenTelemetry HTTP Framework instrumentations
opentelemetry-instrumentation-asgi = ">=0.52b0,<1.0.0"
opentelemetry-instrumentation-django = ">=0.52b0,<1.0.0"
opentelemetry-instrumentation-fastapi = ">=0.52b0,<1.0.0"
opentelemetry-instrumentation-flask = ">=0.52b0,<1.0.0"
opentelemetry-instrumentation-pyramid = ">=0.52b0,<1.0.0"
opentelemetry-instrumentation-starlette = ">=0.52b0,<1.0.0"
opentelemetry-instrumentation-falcon = ">=0.52b0,<1.0.0"
opentelemetry-instrumentation-tornado = ">=0.52b0,<1.0.0"
# Official OpenTelemetry HTTP Client instrumentations
opentelemetry-instrumentation-aiohttp-client = ">=0.52b0,<1.0.0"
opentelemetry-instrumentation-httpx = ">=0.52b0,<1.0.0"
opentelemetry-instrumentation-requests = ">=0.52b0,<1.0.0"
opentelemetry-instrumentation-urllib = ">=0.52b0,<1.0.0"
opentelemetry-instrumentation-urllib3 = ">=0.52b0,<1.0.0"
# Official OpenTelemetry System Metrics (optional)
opentelemetry-instrumentation-system-metrics = {version = ">=0.52b0,<1.0.0", optional = true}
openai = "^1.1.1"
anthropic = ">=0.42.0,<1.0.0"
openai-agents = ">=0.0.3"
langchain = "^0.3.15"

[tool.poetry.scripts]
openlit-instrument = "openlit.cli.main:run"

[build-system]
requires = ["poetry-core>=1.1.0"]
build-backend = "poetry.core.masonry.api"<|MERGE_RESOLUTION|>--- conflicted
+++ resolved
@@ -1,10 +1,6 @@
 [tool.poetry]
 name = "openlit"
-<<<<<<< HEAD
-version = "1.35.6"
-=======
-version = "1.35.8"
->>>>>>> 30fd2820
+version = "1.35.7"
 description = "OpenTelemetry-native Auto instrumentation library for monitoring LLM Applications and GPUs, facilitating the integration of observability into your GenAI-driven projects"
 authors = ["OpenLIT"]
 license = "Apache-2.0"

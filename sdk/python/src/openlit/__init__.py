# pylint: disable=broad-exception-caught
"""
The __init__.py module for the openLIT package.
This module sets up the openLIT configuration and instrumentation for various
large language models (LLMs).
"""

from typing import Dict
import logging
import os
from importlib.util import find_spec
from functools import wraps
from contextlib import contextmanager
import requests


# Import internal modules for setting up tracing and fetching pricing info.
from opentelemetry import trace as t
from opentelemetry.trace import SpanKind, Status, StatusCode, Span
from openlit.semcov import SemanticConvetion
from openlit.otel.tracing import setup_tracing
from openlit.otel.metrics import setup_meter
from openlit.__helpers import fetch_pricing_info


# Instrumentors for various large language models.
from openlit.instrumentation.openai import OpenAIInstrumentor
from openlit.instrumentation.anthropic import AnthropicInstrumentor
from openlit.instrumentation.cohere import CohereInstrumentor
from openlit.instrumentation.mistral import MistralInstrumentor
from openlit.instrumentation.bedrock import BedrockInstrumentor
from openlit.instrumentation.vertexai import VertexAIInstrumentor
from openlit.instrumentation.groq import GroqInstrumentor
from openlit.instrumentation.ollama import OllamaInstrumentor
from openlit.instrumentation.gpt4all import GPT4AllInstrumentor
from openlit.instrumentation.elevenlabs import ElevenLabsInstrumentor
from openlit.instrumentation.vllm import VLLMInstrumentor
from openlit.instrumentation.google_ai_studio import GoogleAIStudioInstrumentor
from openlit.instrumentation.azure_ai_inference import AzureAIInferenceInstrumentor
from openlit.instrumentation.langchain import LangChainInstrumentor
from openlit.instrumentation.llamaindex import LlamaIndexInstrumentor
from openlit.instrumentation.haystack import HaystackInstrumentor
from openlit.instrumentation.embedchain import EmbedChainInstrumentor
from openlit.instrumentation.chroma import ChromaInstrumentor
from openlit.instrumentation.pinecone import PineconeInstrumentor
from openlit.instrumentation.qdrant import QdrantInstrumentor
from openlit.instrumentation.milvus import MilvusInstrumentor
from openlit.instrumentation.transformers import TransformersInstrumentor
from openlit.instrumentation.gpu import NvidiaGPUInstrumentor

# Set up logging for error and information messages.
logger = logging.getLogger(__name__)


class OpenlitConfig:
    """
    A Singleton Configuration class for openLIT.

    This class maintains a single instance of configuration settings including
    environment details, application name, and tracing information throughout the openLIT package.

    Attributes:
        environment (str): Deployment environment of the application.
        application_name (str): Name of the application using openLIT.
        pricing_info (Dict[str, Any]): Pricing information.
        tracer (Optional[Any]): Tracer instance for OpenTelemetry.
        otlp_endpoint (Optional[str]): Endpoint for OTLP.
        otlp_headers (Optional[Dict[str, str]]): Headers for OTLP.
        disable_batch (bool): Flag to disable batch span processing in tracing.
        trace_content (bool): Flag to enable or disable tracing of content.
    """

    _instance = None

    def __new__(cls):
        """Ensures that only one instance of the configuration exists."""
        if cls._instance is None:
            cls._instance = super(OpenlitConfig, cls).__new__(cls)
            cls.reset_to_defaults()
        return cls._instance

    @classmethod
    def reset_to_defaults(cls):
        """Resets configuration to default values."""
        cls.environment = "default"
        cls.application_name = "default"
        cls.pricing_info = {}
        cls.tracer = None
        cls.metrics_dict = {}
        cls.otlp_endpoint = None
        cls.otlp_headers = None
        cls.disable_batch = False
        cls.trace_content = True
        cls.disable_metrics = False

    @classmethod
    def update_config(
        cls,
        environment,
        application_name,
        tracer,
        otlp_endpoint,
        otlp_headers,
        disable_batch,
        trace_content,
        metrics_dict,
        disable_metrics,
        pricing_json,
    ):
        """
        Updates the configuration based on provided parameters.

        Args:
            environment (str): Deployment environment.
            application_name (str): Application name.
            tracer: Tracer instance.
            meter: Metric Instance
            otlp_endpoint (str): OTLP endpoint.
            otlp_headers (Dict[str, str]): OTLP headers.
            disable_batch (bool): Disable batch span processing flag.
            trace_content (bool): Enable or disable content tracing.
            pricing_json(str): path or url to the pricing json file
        """
        cls.environment = environment
        cls.application_name = application_name
        cls.pricing_info = fetch_pricing_info(pricing_json)
        cls.tracer = tracer
        cls.metrics_dict = metrics_dict
        cls.otlp_endpoint = otlp_endpoint
        cls.otlp_headers = otlp_headers
        cls.disable_batch = disable_batch
        cls.trace_content = trace_content
        cls.disable_metrics = disable_metrics

def module_exists(module_name):
    """Check if nested modules exist, addressing the dot notation issue."""
    parts = module_name.split(".")
    for i in range(1, len(parts) + 1):
        if find_spec(".".join(parts[:i])) is None:
            return False
    return True

def instrument_if_available(
    instrumentor_name,
    instrumentor_instance,
    config,
    disabled_instrumentors,
    module_name_map,
):
    """Instruments the specified instrumentor if its library is available."""
    if instrumentor_name in disabled_instrumentors:
        logger.info("Instrumentor %s is disabled", instrumentor_name)
        return

    module_name = module_name_map.get(instrumentor_name)

    if not module_name:
        logger.error("No module mapping for %s", instrumentor_name)
        return

    try:
        if module_exists(module_name):
            instrumentor_instance.instrument(
                environment=config.environment,
                application_name=config.application_name,
                tracer=config.tracer,
                pricing_info=config.pricing_info,
                trace_content=config.trace_content,
                metrics_dict=config.metrics_dict,
                disable_metrics=config.disable_metrics,
            )
            logger.info("Instrumented %s", instrumentor_name)
        else:
            # pylint: disable=line-too-long
            logger.info("Library for %s (%s) not found. Skipping instrumentation", instrumentor_name, module_name)
    except Exception as e:
        logger.error("Failed to instrument %s: %s", instrumentor_name, e)


def init(environment="default", application_name="default", tracer=None, otlp_endpoint=None,
         otlp_headers=None, disable_batch=False, trace_content=True, disabled_instrumentors=None,
         meter=None, disable_metrics=False, pricing_json=None, collect_gpu_stats=False):
    """
    Initializes the openLIT configuration and setups tracing.

    This function sets up the openLIT environment with provided configurations
    and initializes instrumentors for tracing.

    Args:
        environment (str): Deployment environment.
        application_name (str): Application name.
        tracer: Tracer instance (Optional).
        meter: OpenTelemetry Metrics Instance (Optional).
        otlp_endpoint (str): OTLP endpoint for exporter (Optional).
        otlp_headers (Dict[str, str]): OTLP headers for exporter (Optional).
        disable_batch (bool): Flag to disable batch span processing (Optional).
        trace_content (bool): Flag to trace content (Optional).
        disabled_instrumentors (List[str]): Optional. List of instrumentor names to disable.
        disable_metrics (bool): Flag to disable metrics (Optional).
        pricing_json(str): File path or url to the pricing json (Optional).
        collect_gpu_stats (bool): Flag to enable or disable GPU metrics collection.
    """
    disabled_instrumentors = disabled_instrumentors if disabled_instrumentors else []
    logger.info("Starting openLIT initialization...")

    module_name_map = {
        "openai": "openai",
        "anthropic": "anthropic",
        "cohere": "cohere",
        "mistral": "mistralai",
        "bedrock": "boto3",
        "vertexai": "vertexai",
        "groq": "groq",
        "ollama": "ollama",
        "gpt4all": "gpt4all",
        "elevenlabs": "elevenlabs",
        "vllm": "vllm",
        "google-ai-studio": "google.generativeai",
        "azure-ai-inference": "azure.ai.inference",
        "langchain": "langchain",
        "llama_index": "llama_index",
        "haystack": "haystack",
        "embedchain": "embedchain",
        "chroma": "chromadb",
        "pinecone": "pinecone",
        "qdrant": "qdrant_client",
        "milvus": "pymilvus",
        "transformers": "transformers",
    }

    invalid_instrumentors = [
        name for name in disabled_instrumentors if name not in module_name_map
    ]
    for invalid_name in invalid_instrumentors:
        logger.warning("Invalid instrumentor name detected and ignored: '%s'", invalid_name)

    try:
        # Retrieve or create the single configuration instance.
        config = OpenlitConfig()

        # Setup tracing based on the provided or default configuration.
        tracer = setup_tracing(
            application_name=application_name,
            environment=environment,
            tracer=tracer,
            otlp_endpoint=otlp_endpoint,
            otlp_headers=otlp_headers,
            disable_batch=disable_batch,
        )

        if not tracer:
            logger.error("openLIT tracing setup failed. Tracing will not be available.")
            return

        # Setup meter and receive metrics_dict instead of meter.
        metrics_dict = setup_meter(
            application_name=application_name,
            environment=environment,
            meter=meter,
            otlp_endpoint=otlp_endpoint,
            otlp_headers=otlp_headers,
        )

        if not metrics_dict:
            logger.error("openLIT metrics setup failed. Metrics will not be available.")
            return

        # Update global configuration with the provided settings.
        config.update_config(
            environment,
            application_name,
            tracer,
            otlp_endpoint,
            otlp_headers,
            disable_batch,
            trace_content,
            metrics_dict,
            disable_metrics,
            pricing_json,
        )

        # Map instrumentor names to their instances
        instrumentor_instances = {
            "openai": OpenAIInstrumentor(),
            "anthropic": AnthropicInstrumentor(),
            "cohere": CohereInstrumentor(),
            "mistral": MistralInstrumentor(),
            "bedrock": BedrockInstrumentor(),
            "vertexai": VertexAIInstrumentor(),
            "groq": GroqInstrumentor(),
            "ollama": OllamaInstrumentor(),
            "gpt4all": GPT4AllInstrumentor(),
            "elevenlabs": ElevenLabsInstrumentor(),
            "vllm": VLLMInstrumentor(),
            "google-ai-studio": GoogleAIStudioInstrumentor(),
            "azure-ai-inference": AzureAIInferenceInstrumentor(),
            "langchain": LangChainInstrumentor(),
            "llama_index": LlamaIndexInstrumentor(),
            "haystack": HaystackInstrumentor(),
            "embedchain": EmbedChainInstrumentor(),
            "chroma": ChromaInstrumentor(),
            "pinecone": PineconeInstrumentor(),
            "qdrant": QdrantInstrumentor(),
            "milvus": MilvusInstrumentor(),
            "transformers": TransformersInstrumentor(),
        }

        # Initialize and instrument only the enabled instrumentors
        for name, instrumentor in instrumentor_instances.items():
            instrument_if_available(name, instrumentor, config,
            disabled_instrumentors, module_name_map)

        if not disable_metrics and collect_gpu_stats:
            NvidiaGPUInstrumentor().instrument(
                environment=config.environment,
                application_name=config.application_name,
            )
    except Exception as e:
        logger.error("Error during openLIT initialization: %s", e)

def get_prompt(url=None, name=None, api_key=None, prompt_id=None,
    version=None, compiled=None, variables=None, meta_properties=None):
    """
    Retrieve and returns the prompt from OpenLIT Prompt Hub
    """

    def get_env_variable(name, arg_value, error_message):
        """
        Retrieve an environment variable if the argument is not provided
        and raise an error if both are not set.
        """
        if arg_value is not None:
            return arg_value
        value = os.getenv(name)
        if not value:
            logging.error(error_message)
            raise RuntimeError(error_message)
        return value

    # Validate and set the base URL
    url = get_env_variable(
        'OPENLIT_URL',
        url,
        'Missing OpenLIT URL: Provide as arg or set OPENLIT_URL env var.'
    )

    # Validate and set the API key
    api_key = get_env_variable(
        'OPENLIT_API_KEY', 
        api_key,
        'Missing API key: Provide as arg or set OPENLIT_API_KEY env var.'
    )

    # Construct the API endpoint
    endpoint = url + "/api/prompt/get-compiled"

    # Prepare the payload
    payload = {
        'name': name,
        'promptId': prompt_id,
        'version': version,
<<<<<<< HEAD
        'shouldCompile': should_compile,
=======
        'compile': compiled,
>>>>>>> 660bbb0c
        'variables': variables,
        'metaProperties': meta_properties
    }

    # Remove None values from payload
    payload = {k: v for k, v in payload.items() if v is not None}

    # Prepare headers
    headers = {
        'Authorization': f'Bearer {api_key}',
        'Content-Type': 'application/json'
    }

    try:
        # Make the POST request to the API with headers
        response = requests.post(endpoint, json=payload, headers=headers, timeout=120)

        # Check if the response is successful
        response.raise_for_status()

        # Return the JSON response
        return response.json()
    except requests.RequestException as error:
        print(f"Error fetching prompt: {error}")
        return None

def trace(wrapped):
    """
    Generates a telemetry wrapper for messages to collect metrics.
    """

    @wraps(wrapped)
    def wrapper(*args, **kwargs):
        __trace = t.get_tracer_provider()
        with __trace.get_tracer(__name__).start_as_current_span(
            name=wrapped.__name__,
            kind=SpanKind.CLIENT,
        ) as span:
            try:
                response = wrapped(*args, **kwargs)
                span.set_attribute(
                    SemanticConvetion.GEN_AI_CONTENT_COMPLETION, response
                )
                span.set_status(Status(StatusCode.OK))

            except Exception as e:
                response = None
                span.record_exception(e)
                span.set_status(status=Status(StatusCode.ERROR), description=e)
                logging.error("Error in %s: %s", wrapped.__name__, e, exc_info=True)

            # Adding function arguments as metadata
            try:
                span.set_attribute("function.args", str(args))
                span.set_attribute("function.kwargs", str(kwargs))
                span.set_attribute(
                    SemanticConvetion.GEN_AI_APPLICATION_NAME,
                    OpenlitConfig.application_name,
                )
                span.set_attribute(
                    SemanticConvetion.GEN_AI_ENVIRONMENT, OpenlitConfig.environment
                )

            except Exception as meta_exception:
                logging.error(
                    "Failed to set metadata for %s: %s",
                    wrapped.__name__,
                    meta_exception,
                    exc_info=True,
                )

            return response

    return wrapper


class TracedSpan:
    """
    A wrapper class for an OpenTelemetry span that provides helper methods
    for setting result and metadata attributes on the span.

    Attributes:
        _span (Span): The underlying OpenTelemetry span.
    """

    def __init__(self, span):
        """
        Initializes the TracedSpan with the given span.

        Params:
            span (Span): The OpenTelemetry span to be wrapped.
        """

        self._span: Span = span

    def set_result(self, result):
        """
        Sets the result attribute on the underlying span.

        Params:
            result: The result to be set as an attribute on the span.
        """

        self._span.set_attribute(SemanticConvetion.GEN_AI_CONTENT_COMPLETION, result)

    def set_metadata(self, metadata: Dict):
        """
        Sets multiple attributes on the underlying span.

        Params:
            metadata (Dict): A dictionary of attributes to be set on the span.
        """

        self._span.set_attributes(attributes=metadata)

    def __enter__(self):
        """
        Enters the context of the TracedSpan, returning itself.

        Returns:
            TracedSpan: The instance of TracedSpan.
        """

        return self

    def __exit__(self, _exc_type, _exc_val, _exc_tb):
        """
        Exits the context of the TracedSpan by ending the underlying span.
        """

        self._span.end()


@contextmanager
def start_trace(name: str):
    """
    A context manager that starts a new trace and provides a TracedSpan
    for usage within the context.

    Params:
        name (str): The name of the span.

    Yields:
        TracedSpan: The wrapped span for trace operations.
    """

    __trace = t.get_tracer_provider()
    with __trace.get_tracer(__name__).start_as_current_span(
        name,
        kind=SpanKind.CLIENT,
    ) as span:
        yield TracedSpan(span)<|MERGE_RESOLUTION|>--- conflicted
+++ resolved
@@ -319,7 +319,7 @@
         logger.error("Error during openLIT initialization: %s", e)
 
 def get_prompt(url=None, name=None, api_key=None, prompt_id=None,
-    version=None, compiled=None, variables=None, meta_properties=None):
+    version=None, should_compile=None, variables=None, meta_properties=None):
     """
     Retrieve and returns the prompt from OpenLIT Prompt Hub
     """
@@ -359,11 +359,7 @@
         'name': name,
         'promptId': prompt_id,
         'version': version,
-<<<<<<< HEAD
         'shouldCompile': should_compile,
-=======
-        'compile': compiled,
->>>>>>> 660bbb0c
         'variables': variables,
         'metaProperties': meta_properties
     }

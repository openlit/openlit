--- conflicted
+++ resolved
@@ -7,15 +7,12 @@
 import { SpanExporter } from '@opentelemetry/sdk-trace-base';
 import BaseOpenlit from './features/base';
 import { Hallucination, Bias, Toxicity, All } from './evals';
-<<<<<<< HEAD
 import Metrics from './otel/metrics';
 import SemanticConvention from './semantic-convention';
-=======
 import { PromptInjection } from './guard/prompt-injection';
 import { SensitiveTopic } from './guard/sensitive-topic';
 import { TopicRestriction } from './guard/topic-restriction';
 import { All as GuardAll } from './guard/all';
->>>>>>> 5e80c09c
 
 // Factory functions for evals
 const evals = {

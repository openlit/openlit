export default {
  preset: 'ts-jest',
  testEnvironment: 'node',
  testMatch: ['**/src/**/*.test.ts'],
  moduleFileExtensions: ['ts', 'js', 'json'],
<<<<<<< HEAD
  roots: ['<rootDir>/src'],
=======
  roots: ['<rootDir>/src/'],
>>>>>>> 5e80c09c
};<|MERGE_RESOLUTION|>--- conflicted
+++ resolved
@@ -3,9 +3,5 @@
   testEnvironment: 'node',
   testMatch: ['**/src/**/*.test.ts'],
   moduleFileExtensions: ['ts', 'js', 'json'],
-<<<<<<< HEAD
-  roots: ['<rootDir>/src'],
-=======
   roots: ['<rootDir>/src/'],
->>>>>>> 5e80c09c
 };
--- conflicted
+++ resolved
@@ -1,10 +1,6 @@
 {
   "name": "openlit",
-<<<<<<< HEAD
   "version": "1.4.0-beta.3",
-=======
-  "version": "1.4.0-beta.1",
->>>>>>> a8186f59
   "homepage": "https://github.com/openlit/openlit#readme",
   "bugs": {
     "url": "https://github.com/openlit/openlit/issues",

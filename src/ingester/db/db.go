package db

import (
	"context"
	"crypto/rand"
	"database/sql"
	"encoding/hex"
	"fmt"
	"ingester/config"
	"ingester/connections"
	"ingester/cost"
	"net/http"
	"strings"
	"sync"
	"time"

	"github.com/ClickHouse/clickhouse-go/v2"
	_ "github.com/ClickHouse/clickhouse-go/v2/lib/driver"
	"github.com/pkoukk/tiktoken-go"
	"github.com/rs/zerolog/log"
)

var (
	connectionCache            sync.Map                      // connectionCache stores the lookup of connection details
	ApiKeyCache                = sync.Map{}                  // ApiKeyCache stores the lookup of API keys and organization IDs.
	CacheEntryDuration         = time.Minute * 10            // CacheEntryDuration defines how long an item should stay in the cache before being re-validated.
	db                         clickhouse.Conn               // db holds the database connection
	ctx                        = context.Background()        // ctx is the context for the database connection
	doku_llm_data_table        = "DOKU_LLM_DATA"             // doku_llm_data_table holds the name of the data table
	doku_apikeys_table         = "DOKU_APIKEYS"              // doku_apikeys_table holds the name of the API keys table
	doku_connections_table     = "DOKU_CONNECTIONS"          // doku_connections_table holds the name of the connections table
	doku_nocode_llm_data_table = "DOKU_NOCODE_LLM_DATA_TEST" // doku_nocode_llm_data_table holds the name of the NoCode LLM data table
	doku_nocode_llm_org_table  = "DOKU_NOCODE_LLM_ORG"       // doku_nocode_llm_org_table holds the name of the NoCode LLM organization table
	// validFields represent the fields that are expected in the incoming data.
	validFields = []string{
		"name",
		"llmReqId",
		"environment",
		"endpoint",
		"sourceLanguage",
		"applicationName",
		"completionTokens",
		"promptTokens",
		"totalTokens",
		"finishReason",
		"requestDuration",
		"usageCost",
		"model",
		"prompt",
		"response",
		"imageSize",
		"revisedPrompt",
		"image",
		"audioVoice",
		"finetuneJobStatus",
	}
)

type ConnectionRequest struct {
	Platform        string `json:"platform"`
	MetricsUsername string `json:"metricsUsername,omitempty"`
	LogsUserName    string `json:"logsUserName,omitempty"`
	ApiKey          string `json:"apiKey"`
	MetricsURL      string `json:"metricsURL,omitempty"`
	LogsURL         string `json:"logsURL,omitempty"`
}

type connectionCacheEntry struct {
	Config    *connections.ConnectionConfig
	Timestamp time.Time
}

// PingDB checks if the database is responsive.
func PingDB() error {
	if err := db.Ping(ctx); err != nil {
		return err
	}
	return nil
}

// EvictExpiredEntries goes through the cache and evicts expired entries.
func EvictExpiredEntries() {
	now := time.Now()
	connectionCache.Range(func(key, value interface{}) bool {
		if entry, ok := value.(connectionCacheEntry); ok {
			if now.Sub(entry.Timestamp) >= CacheEntryDuration {
				connectionCache.Delete(key)
			}
		}
		return true
	})
}

// GenerateSecureRandomKey should generate a secure random string to be used as an API key.
func generateSecureRandomKey() (string, error) {
	randomPartLength := 40 / 2 // Each byte becomes two hex characters, so we need half as many bytes.

	randomBytes := make([]byte, randomPartLength)
	_, err := rand.Read(randomBytes)
	if err != nil {
		log.Error().Err(err).Msg("error generating random bytes")
		// In the case of an error, return it as we cannot generate a key.
		return "", err
	}

	// Encode the random bytes as a hex string and prefix with 'dk'.
	randomHexString := hex.EncodeToString(randomBytes)
	apiKey := "dk" + randomHexString

	return apiKey, nil
}

// getCreateNoCodeLLMOrgSQL returns the SQL query to create the NoCode LLM data table in ClickHouse.
func getCreateNoCodeLLMOrgSQL(tableName string) string {
	return fmt.Sprintf(`
        CREATE TABLE IF NOT EXISTS %s (
            id UUID DEFAULT generateUUIDv4(),
            platform String NOT NULL,
			apiKey String NOT NULL,
			orgID String NOT NULL,
			orgName String NOT NULL,
        ) ENGINE = MergeTree()
        ORDER BY platform;`, tableName)
}

// getCreateNoCodeLLMTableSQL returns the SQL query to create the NoCode LLM data table in ClickHouse.
func getCreateNoCodeLLMTableSQL(tableName string) string {
	return fmt.Sprintf(`
        CREATE TABLE IF NOT EXISTS %s (
            id UUID DEFAULT generateUUIDv4(),
            aggregation_timestamp DateTime NOT NULL,
            api_key_id Nullable(String),
            api_key_name Nullable(String),
            completionTokens Nullable(Int64),
            cost Float64 NOT NULL,
            email Nullable(String),
            endpoint String NOT NULL,
            model String NOT NULL,
            n_requests Int64 NOT NULL,
			imageSize Nullable(String),
            organization_id String NOT NULL,
            organization_name String NOT NULL,
            promptTokens Nullable(Int64),
            totalTokens Nullable(Int64)
        ) ENGINE = MergeTree()
        ORDER BY aggregation_timestamp;`, tableName)
}

// getCreateConnectionsTableSQL returns the SQL query to create the API keys table.
func getCreateConnectionsTableSQL(tableName string) string {
	return fmt.Sprintf(`
    CREATE TABLE IF NOT EXISTS %s (
        id UUID DEFAULT generateUUIDv4(), 
        platform String NOT NULL,
        metricsUrl String NOT NULL,
        logsUrl String NOT NULL,
        apiKey String NOT NULL,
        metricsUsername String NOT NULL,
        logsUsername String NOT NULL,
        created_at DateTime DEFAULT now() 
    ) ENGINE = MergeTree()
    ORDER BY id;`, tableName)
}

// getCreateAPIKeysTableSQL returns the SQL query to create the API keys table.
func getCreateAPIKeysTableSQL(tableName string) string {
	return fmt.Sprintf(`
    CREATE TABLE IF NOT EXISTS %s (
        id UUID DEFAULT generateUUIDv4(),  // Use ClickHouse's function to generate UUIDs
        api_key String NOT NULL,  // VARCHAR is equivalent to String in ClickHouse
        name String NOT NULL,
        created_at DateTime DEFAULT now()
    ) ENGINE = MergeTree()  // Specify the table engine, MergeTree engines are common in ClickHouse
    ORDER BY (id, api_key);`, tableName) // Define the primary key as part of the engine's ORDER BY
}

// getCreateDataTableSQL returns the SQL query to create the data table in ClickHouse.
func getCreateDataTableSQL(tableName string, retentionPeriod string) string {
	return fmt.Sprintf(`
    CREATE TABLE IF NOT EXISTS %s (
        time DateTime NOT NULL,
        id UUID DEFAULT generateUUIDv4(), 
        llmReqId String, 
        environment String NOT NULL,
        endpoint String NOT NULL,
        sourceLanguage String NOT NULL,
        applicationName String NOT NULL,
        completionTokens Int32, 
        promptTokens Int32,
        totalTokens Int32,
        finishReason String,
        requestDuration Float64, 
        usageCost Float64,
        model String,
        prompt String,
        response String,
        imageSize String, 
        revisedPrompt String,
        image String,
        audioVoice String,
        finetuneJobStatus String,
        feedback Int32
    ) ENGINE = MergeTree() 
    ORDER BY (time, id)
	TTL time + INTERVAL + %s DELETE; `, tableName, retentionPeriod)
}

func tableExists(tableName string, databaseName string) (bool, error) {
	query := `SELECT count() 
              FROM system.tables 
              WHERE database = ? AND name = ?`

	var count uint64
	if err := db.QueryRow(ctx, query, databaseName, tableName).Scan(&count); err != nil {
		return false, err
	}
	return count > 0, nil
}

// createTable attempts to create a table in ClickHouse if it doesn't already exist.
func createTable(tableName string, cfg config.Configuration) error {
	var createTableSQL string

	if tableName == doku_apikeys_table {
		createTableSQL = getCreateAPIKeysTableSQL(tableName)
	} else if tableName == doku_llm_data_table {
		createTableSQL = getCreateDataTableSQL(tableName, cfg.Database.RetentionPeriod)
	} else if tableName == doku_connections_table {
		createTableSQL = getCreateConnectionsTableSQL(tableName)
	} else if tableName == doku_nocode_llm_data_table {
		createTableSQL = getCreateNoCodeLLMTableSQL(tableName)
	} else if tableName == doku_nocode_llm_org_table {
		createTableSQL = getCreateNoCodeLLMOrgSQL(tableName)
	}

	exists, err := tableExists(tableName, cfg.Database.Name)
	if err != nil {
		return fmt.Errorf("error checking table '%s' existence: %w", tableName, err)
	}
	if !exists {
		if err = db.Exec(ctx, createTableSQL); err != nil {
			return fmt.Errorf("error creating table '%s': %w", tableName, err)
		}
		if tableName == doku_apikeys_table {
			newAPIKey, _ := generateSecureRandomKey()
			// Insert the new API key into the database
			insertQuery := fmt.Sprintf("INSERT INTO %s (api_key, name) VALUES ($1, $2)", doku_apikeys_table)
			err = db.Exec(ctx, insertQuery, newAPIKey, "doku-client-internal")
			if err != nil {
				log.Error().Err(err).Msg("Error inserting the new API key in the database")
				return err
			}
		}
		log.Printf("table '%s' created in the database", tableName)
		return nil
	}
	log.Info().Msgf("table '%s' exists in the database", tableName)
	return nil
}

// initializeDB initializes connection to the database.
func initializeDB(cfg config.Configuration) error {
	var err error
	addr := fmt.Sprintf("%s:%s", cfg.Database.Host, cfg.Database.Port)
	for attempt := 1; attempt <= 5; attempt++ {
		db, _ = clickhouse.Open(&clickhouse.Options{
			Addr: []string{addr},
			Auth: clickhouse.Auth{
				Database: cfg.Database.Name,
				Username: cfg.Database.User,
				Password: cfg.Database.Password,
			},
			MaxOpenConns: cfg.Database.MaxOpenConns,
			MaxIdleConns: cfg.Database.MaxIdleConns,
		})

		// Ping the database to check if it's connected.
		if err = PingDB(); err != nil {
			log.Warn().Msgf("failed to connect to the database on attempt %d, retrying in %s", attempt, 15*time.Second)
			if attempt < 5 {
				db.Close()
				time.Sleep(15 * time.Second)
				continue
			}
			return err
		}
	}
	return nil
}

func getTokens(text, model string) int {
	tkm, err := tiktoken.EncodingForModel(model)
	if err != nil {
		tkm, _ = tiktoken.GetEncoding("cl100k_base")
	}
	token := tkm.Encode(text, nil, nil)
	return len(token)
}

// insertDataToDB inserts data into the database.
func insertDataToDB(data map[string]interface{}) (string, int) {
	// Calculate usage cost based on the endpoint type
	if data["endpoint"] == "openai.embeddings" || data["endpoint"] == "cohere.embed" || data["endpoint"] == "azure.embeddings" || data["endpoint"] == "mistral.embeddings" {
		data["usageCost"], _ = cost.CalculateEmbeddingsCost(data["promptTokens"].(float64), data["model"].(string))
	} else if data["endpoint"] == "openai.chat.completions" || data["endpoint"] == "openai.completions" || data["endpoint"] == "cohere.chat" || data["endpoint"] == "cohere.summarize" || data["endpoint"] == "cohere.generate" || data["endpoint"] == "anthropic.messages" || data["endpoint"] == "mistral.chat" || data["endpoint"] == "azure.chat.completions" || data["endpoint"] == "azure.completions" {
		if data["completionTokens"] != nil && data["promptTokens"] != nil {
			data["usageCost"], _ = cost.CalculateChatCost(data["promptTokens"].(float64), data["completionTokens"].(float64), data["model"].(string))
		} else if (data["endpoint"] == "openai.chat.completions" || data["endpoint"] == "openai.completions" || data["endpoint"] == "azure.completions" || data["endpoint"] == "azure.chat.completions") && data["prompt"] != nil && data["response"] != nil {
			data["promptTokens"] = getTokens(data["prompt"].(string), data["model"].(string))
			data["completionTokens"] = getTokens(data["response"].(string), data["model"].(string))
			data["totalTokens"] = data["promptTokens"].(int) + data["completionTokens"].(int)
			data["usageCost"], _ = cost.CalculateChatCost(float64(data["promptTokens"].(int)), float64(data["completionTokens"].(int)), data["model"].(string))
		}
	} else if data["endpoint"] == "openai.images.create" || data["endpoint"] == "openai.images.create.variations" || data["endpoint"] == "azure.images.create" {
		data["usageCost"], _ = cost.CalculateImageCost(data["model"].(string), data["imageSize"].(string), data["imageQuality"].(string))
	} else if data["endpoint"] == "openai.audio.speech.create" {
		data["usageCost"], _ = cost.CalculateAudioCost(data["prompt"].(string), data["model"].(string))
	}

	// Fill missing fields with nil
	for _, field := range validFields {
		if _, exists := data[field]; !exists {
			data[field] = nil
		}
	}

	// Construct query with placeholders
	query := fmt.Sprintf("INSERT INTO %s (time, llmReqId, environment, endpoint, sourceLanguage, applicationName, completionTokens, promptTokens, totalTokens, finishReason, requestDuration, usageCost, model, prompt, response, imageSize, revisedPrompt, image, audioVoice, finetuneJobStatus) VALUES (NOW(), ?, ?, ?, ?, ?, ?, ?, ?, ?, ?, ?, ?, ?, ?, ?, ?, ?, ?, ?)", doku_llm_data_table)

	// Create a slice for parameters in the correct order
	params := []interface{}{
		data["llmReqId"],
		data["environment"],
		data["endpoint"],
		data["sourceLanguage"],
		data["applicationName"],
		data["completionTokens"],
		data["promptTokens"],
		data["totalTokens"],
		data["finishReason"],
		data["requestDuration"],
		data["usageCost"],
		data["model"],
		data["prompt"],
		data["response"],
		data["imageSize"],
		data["revisedPrompt"],
		data["image"],
		data["audioVoice"],
		data["finetuneJobStatus"],
	}

	// Execute the SQL query
	err := db.Exec(ctx, query, params...)
	if err != nil {
		log.Error().Err(err).Msg("error Inserting data into the database")
		return "Internal Server Error", http.StatusInternalServerError
	}

	go func() {
		connDetails, err := checkConnections()
		if err != nil {
			log.Error().Err(err).Msg("Error checking for 'Connections' in the database")
		}

		if connDetails != nil {
			connections.SendToPlatform(data, *connDetails)
		} else {
			log.Info().Msg("No 'Connections' details found for export. skipping data export")
		}
	}()

	return "Data insertion completed", http.StatusCreated
}

// Init initializes the database connection and creates the required tables.
func Init(cfg config.Configuration) error {
	err := initializeDB(cfg)
	if err != nil {
		return err
	}

	// Create the DATA and API keys table if it doesn't exist.
	log.Info().Msgf("creating '%s', '%s', '%s', '%s' and '%s' tables in the database if they don't exist", doku_connections_table, doku_apikeys_table, doku_llm_data_table, doku_nocode_llm_data_table, doku_nocode_llm_org_table)

	err = createTable(doku_connections_table, cfg)
	if err != nil {
		return err
	}

	err = createTable(doku_apikeys_table, cfg)
	if err != nil {
		return err
	}

	err = createTable(doku_llm_data_table, cfg)
	if err != nil {
		return err
	}

	err = createTable(doku_nocode_llm_data_table, cfg)
	if err != nil {
		return err
	}

	err = createTable(doku_nocode_llm_org_table, cfg)
	if err != nil {
		return err
	}

	return nil
}

func checkConnections() (*connections.ConnectionConfig, error) {
	// Attempt to retrieve the connections config from cache first
	if value, ok := connectionCache.Load("connectionConfig"); ok {
		if entry, ok := value.(connectionCacheEntry); ok {
			// Check if the cache entry is still valid
			if time.Since(entry.Timestamp) < CacheEntryDuration {
				return entry.Config, nil
			}
		}
	}

	// If not in cache or cache is expired, query the database
	query := fmt.Sprintf("SELECT platform, metricsUrl, logsUrl, apiKey, metricsUsername, logsUsername FROM %s;", doku_connections_table)
	var connDetails connections.ConnectionConfig
	// Ensure you have a valid database connection 'db' to ClickHouse, and it might need a context passed if supported
	row := db.QueryRow(ctx, query) // Assuming you have a context 'ctx' available
	err := row.Scan(&connDetails.Platform, &connDetails.MetricsUrl, &connDetails.LogsUrl,
		&connDetails.ApiKey, &connDetails.MetricsUsername, &connDetails.LogsUsername)
	if err != nil {
		if err == sql.ErrNoRows {
			return nil, nil
		}
		return nil, err
	}

	// Cache the newly retrieved ConnectionConfig
	connectionCache.Store("connectionConfig", connectionCacheEntry{Config: &connDetails, Timestamp: time.Now()})

	return &connDetails, nil
}

// PerformDatabaseInsertion performs the database insertion synchronously.
func PerformDatabaseInsertion(data map[string]interface{}) (string, int) {
	// Call insertDataToDB directly instead of starting a new goroutine.
	responseMessage, statusCode := insertDataToDB(data)

	// The operation is now synchronous. Once insertDataToDB returns, the result is ready to use.
	return responseMessage, statusCode
}

func CheckAPIKey(apiKey string) (string, error) {
	var name string

	// Adjust the placeholder for ClickHouse
	query := fmt.Sprintf("SELECT name FROM %s WHERE api_key = ?", doku_apikeys_table)
	err := db.QueryRow(ctx, query, apiKey).Scan(&name)
	if err != nil {
		if err == sql.ErrNoRows {
			return "", err
		}
		return "", err
	}
	return name, nil
}

func GenerateAPIKey(existingAPIKey, name string) (string, error) {
	count := uint64(0)

	countQuery := fmt.Sprintf("SELECT COUNT(*) FROM %s WHERE name != 'doku-client-internal'", doku_apikeys_table)
	err := db.QueryRow(ctx, countQuery).Scan(&count)
	if err != nil {
		log.Error().Err(err).Msg("error checking API key table")
		return "", fmt.Errorf("failed to check API key table: %v", err)
	}

	// Only perform the check if the count is greater than zero
	if count > 0 {
		// Attempt to retrieve any existing key for the given name.
		_, err = GetAPIKeyForName(existingAPIKey, name)
		if err == nil {
			log.Warn().Msgf("error creating new API Key as a key with the name '%s' already exists", name)
			return "", fmt.Errorf("KEYEXISTS")
		} else if err.Error() == "AUTHFAILED" {
			return "", err
		}
	}

	newAPIKey, _ := generateSecureRandomKey()

	// Properly use placeholders for the query parameters, adjusted for ClickHouse
	insertQuery := fmt.Sprintf("INSERT INTO %s (api_key, name) VALUES (?, ?)", doku_apikeys_table)
	if err := db.Exec(ctx, insertQuery, newAPIKey, name); err != nil {
		log.Error().Err(err).Msg("error inserting the new API key in the database")
		return "", err
	}
	log.Info().Msgf("API Key with the name '%s' created successfully", name)
	return newAPIKey, nil
}

func GetAPIKeyForName(existingAPIKey, name string) (string, error) {
	// Authenticate the provided API key before proceeding
	_, err := CheckAPIKey(existingAPIKey)
	if err != nil {
		log.Warn().Msg("Authorization Failed for an API Key")
		return "", fmt.Errorf("AUTHFAILED")
	}
	// Retrieve the API key for the given name
	var apiKey string
	// Adjust the query to use ? as a placeholder
	query := fmt.Sprintf("SELECT api_key FROM %s WHERE name = ?", doku_apikeys_table)
	err = db.QueryRow(ctx, query, name).Scan(&apiKey)
	if err != nil {
		if err == sql.ErrNoRows {
			log.Warn().Msgf("API Key with the name '%s' currently not found in the database", name)
			return "", fmt.Errorf("NOTFOUND")
		}
		log.Warn().Err(err).Msgf("error retrieving API key for the name '%s'", name)
		return "", err
	}

	return apiKey, nil
}

func DeleteAPIKey(existingAPIKey, name string) error {
	// Authenticate the provided API key before proceeding and check if the API key exists
	apiKey, err := GetAPIKeyForName(existingAPIKey, name)
	if err != nil {
		// If auth failed or API key was not found, return the error directly
		return err
	}

	// Delete the API key from the database
	log.Info().Msgf("deleting API Key with the name '%s' from the database", name)
	// Adjust the query to use ? as the placeholder for ClickHouse
	query := fmt.Sprintf("DELETE FROM %s WHERE api_key = ?", doku_apikeys_table)
	if err = db.Exec(ctx, query, apiKey); err != nil {
		log.Error().Err(err).Msg("error deleting API key")
		return err
	}

	// Assuming ApiKeyCache is a custom caching mechanism you've implemented
	ApiKeyCache.Delete(apiKey)
	log.Info().Msgf("API Key with the name '%s' deleted successfully", name)
	return nil
}

func GenerateConnection(existingAPIKey string, config ConnectionRequest) error {
	// Authenticate the provided API key before proceeding
	_, err := CheckAPIKey(existingAPIKey)
	if err != nil {
		log.Warn().Msg("Authorization Failed for an API Key")
		return fmt.Errorf("AUTHFAILED")
	}

	// Delete all existing rows in the connections table
	deleteRows := fmt.Sprintf("DELETE FROM %s WHERE 1=1", doku_connections_table)
	if err = db.Exec(ctx, deleteRows); err != nil {
		log.Error().Err(err).Msg("error deleting the existing Connections config in the database")
		return err
	}

	// Insert the new connection configuration into the table
	// Note: ClickHouse uses ? as placeholders
	insertQuery := fmt.Sprintf("INSERT INTO %s (platform, metricsUrl, logsUrl, apiKey, metricsUsername, logsUsername) VALUES (?, ?, ?, ?, ?, ?)", doku_connections_table)
	if err = db.Exec(ctx, insertQuery, config.Platform, config.MetricsURL, config.LogsURL, config.ApiKey, config.MetricsUsername, config.LogsUserName); err != nil {
		log.Error().Err(err).Msg("error inserting the new Connections config in the database")
		return err
	}
	// Assuming connectionCache is a custom mechanism for caching the connection configuration
	connectionCache.Delete("connectionConfig")
	log.Info().Msgf("New Connection config created successfully")
	return nil
}

// / DeleteConnection deletes the existing connection configuration from the database.
func DeleteConnection(existingAPIKey string) error {
	// Authenticate the provided API key before proceeding
	_, err := CheckAPIKey(existingAPIKey)
	if err != nil {
		log.Warn().Msg("Authorization Failed for an API Key")
		return fmt.Errorf("AUTHFAILED")
	}

	var count uint64
	countQuery := fmt.Sprintf("SELECT COUNT(*) FROM %s", doku_connections_table)
	err = db.QueryRow(ctx, countQuery).Scan(&count)
	if err != nil {
		log.Error().Err(err).Msg("error checking Connections Table")
		return fmt.Errorf("failed to check Connections table: %v", err)
	}
	if count >= 1 {
		deleteRows := fmt.Sprintf("DELETE FROM %s WHERE 1=1", doku_connections_table)
		err = db.Exec(ctx, deleteRows)
		if err != nil {
			log.Error().Err(err).Msg("error deleting the existing Connections config in the database")
			return err
		}
		// Assuming connectionCache is a mechanism you've implemented for caching
		connectionCache.Delete("connectionConfig")
		log.Info().Msg("connection config deleted successfully")
	} else {
		return fmt.Errorf("NOTFOUND")
	}

	return nil
}

<<<<<<< HEAD
func InsertNoCodeLLM(data []map[string]interface{}) error {
	// The query is now prepared to handle nullable tokens and includes the image_size column.
	// The exact SQL might require adjustments based on your ClickHouse schema specifics.
	query := fmt.Sprintf("INSERT INTO %s (id, aggregation_timestamp, api_key_id, api_key_name, completionTokens, cost, email, endpoint, model, n_requests, organization_id, organization_name, promptTokens, totalTokens, imageSize) VALUES ", doku_nocode_llm_data_table)

	var params []interface{}
	var placeholders []string

	for _, row := range data {
		// Adjust the following line based on your datetime format requirements and data availability.
		aggregationTimestamp := time.Unix(int64(row["aggregation_timestamp"].(float64)), 0).Format("2006-01-02 15:04:05")

		placeholders = append(placeholders, "(generateUUIDv4(), ?, ?, ?, ?, ?, ?, ?, ?, ?, ?, ?, ?, ?, ?)")

		params = append(params,
			aggregationTimestamp,
			row["api_key_id"],
			row["api_key_name"],
			row["completionTokens"], // This and the next two can be nil/NULL for DALL·E data
			row["cost"],
			row["email"],
			row["endpoint"],
			row["model"],
			row["n_requests"],
			row["organization_id"],
			row["organization_name"],
			row["promptTokens"], // Make sure these token fields are appropriately handled for nil values
			row["totalTokens"],  // Same note on nil handling
			row["imageSize"],    // This will be nil/NULL for chat data entries
		)
	}

	// Finalizing the query with dynamically generated placeholders
	query += strings.Join(placeholders, ",")

	// Executing the batch insert
	if err := db.Exec(context.TODO(), query, params...); err != nil {
		return fmt.Errorf("failed to perform batch insertion into ClickHouse: %w", err)
	}

	return nil
=======
// / GetConnection gets the existing connection configuration from the database.
func GetConnection(existingAPIKey string) (map[string]interface{}, error) {
	// Authenticate the provided API key before proceeding
	_, err := CheckAPIKey(existingAPIKey)
	if err != nil {
		log.Warn().Msg("Authorization Failed for an API Key")
		return nil, fmt.Errorf("AUTHFAILED")
	}

	connectionDetails := map[string]interface{}{}

	// Prepare the ClickHouse SQL query.
	query := fmt.Sprintf(`SELECT platform, metricsUrl, logsUrl, apiKey, metricsUsername, logsUsername, created_at FROM %s ORDER BY id LIMIT 1`, doku_connections_table)

	// QueryRow executes the query and returns at most one row.
	row := db.QueryRow(ctx, query)

	var platform, metricsUrl, logsUrl, apiKey, metricsUsername, logsUsername string
	var createdAt time.Time

	// Scan the results into variables.
	err = row.Scan(&platform, &metricsUrl, &logsUrl, &apiKey, &metricsUsername, &logsUsername, &createdAt)
	if err != nil {
		if err == sql.ErrNoRows {
			log.Info().Msg("No configuration found in the database.")
			return nil, fmt.Errorf("NOTFOUND")
		}
		log.Error().Err(err).Msg("Failed to get the connection configuration")
		return nil, err
	}

	// Populate the results map.
	connectionDetails["platform"] = platform
	connectionDetails["metricsUrl"] = metricsUrl
	connectionDetails["logsUrl"] = logsUrl
	connectionDetails["apiKey"] = apiKey
	connectionDetails["metricsUsername"] = metricsUsername
	connectionDetails["logsUsername"] = logsUsername
	connectionDetails["created_at"] = createdAt

	return connectionDetails, nil
>>>>>>> dcdb89e7
}<|MERGE_RESOLUTION|>--- conflicted
+++ resolved
@@ -608,7 +608,50 @@
 	return nil
 }
 
-<<<<<<< HEAD
+// / GetConnection gets the existing connection configuration from the database.
+func GetConnection(existingAPIKey string) (map[string]interface{}, error) {
+	// Authenticate the provided API key before proceeding
+	_, err := CheckAPIKey(existingAPIKey)
+	if err != nil {
+		log.Warn().Msg("Authorization Failed for an API Key")
+		return nil, fmt.Errorf("AUTHFAILED")
+	}
+
+	connectionDetails := map[string]interface{}{}
+
+	// Prepare the ClickHouse SQL query.
+	query := fmt.Sprintf(`SELECT platform, metricsUrl, logsUrl, apiKey, metricsUsername, logsUsername, created_at FROM %s ORDER BY id LIMIT 1`, doku_connections_table)
+
+	// QueryRow executes the query and returns at most one row.
+	row := db.QueryRow(ctx, query)
+
+	var platform, metricsUrl, logsUrl, apiKey, metricsUsername, logsUsername string
+	var createdAt time.Time
+
+	// Scan the results into variables.
+	err = row.Scan(&platform, &metricsUrl, &logsUrl, &apiKey, &metricsUsername, &logsUsername, &createdAt)
+	if err != nil {
+		if err == sql.ErrNoRows {
+			log.Info().Msg("No configuration found in the database.")
+			return nil, fmt.Errorf("NOTFOUND")
+		}
+		log.Error().Err(err).Msg("Failed to get the connection configuration")
+		return nil, err
+	}
+
+	// Populate the results map.
+	connectionDetails["platform"] = platform
+	connectionDetails["metricsUrl"] = metricsUrl
+	connectionDetails["logsUrl"] = logsUrl
+	connectionDetails["apiKey"] = apiKey
+	connectionDetails["metricsUsername"] = metricsUsername
+	connectionDetails["logsUsername"] = logsUsername
+	connectionDetails["created_at"] = createdAt
+
+	return connectionDetails, nil
+
+}
+
 func InsertNoCodeLLM(data []map[string]interface{}) error {
 	// The query is now prepared to handle nullable tokens and includes the image_size column.
 	// The exact SQL might require adjustments based on your ClickHouse schema specifics.
@@ -649,48 +692,4 @@
 		return fmt.Errorf("failed to perform batch insertion into ClickHouse: %w", err)
 	}
 
-	return nil
-=======
-// / GetConnection gets the existing connection configuration from the database.
-func GetConnection(existingAPIKey string) (map[string]interface{}, error) {
-	// Authenticate the provided API key before proceeding
-	_, err := CheckAPIKey(existingAPIKey)
-	if err != nil {
-		log.Warn().Msg("Authorization Failed for an API Key")
-		return nil, fmt.Errorf("AUTHFAILED")
-	}
-
-	connectionDetails := map[string]interface{}{}
-
-	// Prepare the ClickHouse SQL query.
-	query := fmt.Sprintf(`SELECT platform, metricsUrl, logsUrl, apiKey, metricsUsername, logsUsername, created_at FROM %s ORDER BY id LIMIT 1`, doku_connections_table)
-
-	// QueryRow executes the query and returns at most one row.
-	row := db.QueryRow(ctx, query)
-
-	var platform, metricsUrl, logsUrl, apiKey, metricsUsername, logsUsername string
-	var createdAt time.Time
-
-	// Scan the results into variables.
-	err = row.Scan(&platform, &metricsUrl, &logsUrl, &apiKey, &metricsUsername, &logsUsername, &createdAt)
-	if err != nil {
-		if err == sql.ErrNoRows {
-			log.Info().Msg("No configuration found in the database.")
-			return nil, fmt.Errorf("NOTFOUND")
-		}
-		log.Error().Err(err).Msg("Failed to get the connection configuration")
-		return nil, err
-	}
-
-	// Populate the results map.
-	connectionDetails["platform"] = platform
-	connectionDetails["metricsUrl"] = metricsUrl
-	connectionDetails["logsUrl"] = logsUrl
-	connectionDetails["apiKey"] = apiKey
-	connectionDetails["metricsUsername"] = metricsUsername
-	connectionDetails["logsUsername"] = logsUsername
-	connectionDetails["created_at"] = createdAt
-
-	return connectionDetails, nil
->>>>>>> dcdb89e7
-}+	return nil
#!/bin/bash
set -e

# Generate and set NextAuth.js secret as an environment variable
export NEXTAUTH_SECRET=$(openssl rand -base64 32)

# Set NextAuth.js environment variables
echo "NEXTAUTH_SECRET=$NEXTAUTH_SECRET" >> /etc/environment
echo "NEXTAUTH_URL=http://localhost:${DOCKER_PORT:-3000}" >> /etc/environment
echo "SQLITE_DATABASE_URL=${SQLITE_DATABASE_URL:-file:../data/data.db}" >> /etc/environment

# Environment variables for DB config
echo "INIT_DB_USERNAME=${INIT_DB_USERNAME}" >> /etc/environment
echo "INIT_DB_PASSWORD=${INIT_DB_PASSWORD}" >> /etc/environment
echo "INIT_DB_HOST=${INIT_DB_HOST}" >> /etc/environment
echo "INIT_DB_PORT=${INIT_DB_PORT}" >> /etc/environment
echo "INIT_DB_DATABASE=${INIT_DB_DATABASE}" >> /etc/environment

# Load the environment variables
source /etc/environment

# Run Prisma migrations and generate prisma client
prisma migrate deploy
prisma generate

# Run the seed 
prisma db seed

<<<<<<< HEAD
# Run crond in the background
crond &

=======
export PORT=${DOCKER_PORT:-3000} 
>>>>>>> 5a2a283f
# Start the Next.js application
exec node --max_old_space_size=512 $(which npm) start<|MERGE_RESOLUTION|>--- conflicted
+++ resolved
@@ -26,12 +26,9 @@
 # Run the seed 
 prisma db seed
 
-<<<<<<< HEAD
 # Run crond in the background
 crond &
 
-=======
 export PORT=${DOCKER_PORT:-3000} 
->>>>>>> 5a2a283f
 # Start the Next.js application
 exec node --max_old_space_size=512 $(which npm) start
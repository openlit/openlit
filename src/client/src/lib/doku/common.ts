import { getDBConfigByUser } from "../db-config";
import createClickhousePool from "./clickhouse-client";
import asaw from "@/utils/asaw";

export const DATA_TABLE_NAME = "DOKU_LLM_DATA";
export const API_KEY_TABLE_NAME = "doku_apikeys";

export type TimeLimit = {
	start: Date;
	end: Date;
};

export interface DokuParams {
	timeLimit: TimeLimit;
}

export type DokuRequestParams = DokuParams & {
	config?: {
		endpoints?: boolean;
		maxUsageCost?: boolean;
		models?: boolean;
		totalRows?: boolean;
	};
	offset?: number;
	limit?: number;
};

export type DataCollectorType = { err?: unknown; data?: unknown };
export async function dataCollector(query: string): Promise<DataCollectorType> {
	const [err, dbConfig] = await asaw(getDBConfigByUser(true));
	if (err) return { err, data: [] };
<<<<<<< HEAD
	let clickhousePool;
	let client;
=======
	const clickhousePool = createClickhousePool(dbConfig);
	const client = await clickhousePool.acquire();
>>>>>>> 55caa297

	try {
		clickhousePool = createClickhousePool(
			((dbConfig as DatabaseConfig)?.meta as Record<string, any>)?.[
				DB_META_KEYS.url
			] || ""
		);
		client = await clickhousePool.acquire();
		const result = await client.query({ query, format: "JSONEachRow" });
		const data = await result.json();
		return { data };
	} catch (error: any) {
		console.trace(error);
		return { err: `ClickHouse Query Error: ${error.message}`, data: [] };
	} finally {
		if (clickhousePool && client) clickhousePool?.release(client);
	}
}<|MERGE_RESOLUTION|>--- conflicted
+++ resolved
@@ -29,20 +29,11 @@
 export async function dataCollector(query: string): Promise<DataCollectorType> {
 	const [err, dbConfig] = await asaw(getDBConfigByUser(true));
 	if (err) return { err, data: [] };
-<<<<<<< HEAD
 	let clickhousePool;
 	let client;
-=======
-	const clickhousePool = createClickhousePool(dbConfig);
-	const client = await clickhousePool.acquire();
->>>>>>> 55caa297
 
 	try {
-		clickhousePool = createClickhousePool(
-			((dbConfig as DatabaseConfig)?.meta as Record<string, any>)?.[
-				DB_META_KEYS.url
-			] || ""
-		);
+		clickhousePool = createClickhousePool(dbConfig);
 		client = await clickhousePool.acquire();
 		const result = await client.query({ query, format: "JSONEachRow" });
 		const data = await result.json();

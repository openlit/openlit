--- conflicted
+++ resolved
@@ -14,12 +14,8 @@
       SELECT 
           CASE
               WHEN endpoint LIKE 'openai.chat%' THEN '${GENERATION_CATEGORIZATION.chat}'
-<<<<<<< HEAD
+              WHEN endpoint LIKE 'openai.completions%' THEN '${GENERATION_CATEGORIZATION.chat}'
               WHEN endpoint LIKE 'anthropic.messages%' THEN '${GENERATION_CATEGORIZATION.chat}'
-=======
-              WHEN endpoint LIKE 'openai.completions%' THEN '${GENERATION_CATEGORIZATION.chat}'
-              WHEN endpoint LIKE 'anthropic.completions%' THEN '${GENERATION_CATEGORIZATION.chat}'
->>>>>>> a99cd3ba
               WHEN endpoint LIKE 'cohere.summarize%' THEN '${GENERATION_CATEGORIZATION.chat}'
               WHEN endpoint LIKE 'cohere.generate%' THEN '${GENERATION_CATEGORIZATION.chat}'
               WHEN endpoint LIKE 'cohere.chat%' THEN '${GENERATION_CATEGORIZATION.chat}'
